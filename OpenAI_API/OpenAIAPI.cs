--- conflicted
+++ resolved
@@ -42,12 +42,9 @@
 			Models = new ModelsEndpoint(this);
 			Files = new FilesEndpoint(this);
 			Embeddings = new EmbeddingEndpoint(this);
-<<<<<<< HEAD
 			Chat = new ChatEndpoint(this);
-=======
 			Moderation = new ModerationEndpoint(this);
 			ImageGenerations = new ImageGenerationEndpoint(this);
->>>>>>> cad3ad3a
 		}
 
 		/// <summary>
@@ -76,15 +73,14 @@
 		public EmbeddingEndpoint Embeddings { get; }
 
 		/// <summary>
-<<<<<<< HEAD
 		/// Text generation in the form of chat messages. This interacts with the ChatGPT API.
 		/// </summary>
 		public ChatEndpoint Chat { get; }
-=======
+
+		/// <summary>
 		/// Classify text against the OpenAI Content Policy.
 		/// </summary>
 		public ModerationEndpoint Moderation { get; }
->>>>>>> cad3ad3a
 
 		/// <summary>
 		/// The API endpoint for querying available Engines/models
