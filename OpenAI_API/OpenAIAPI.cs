--- conflicted
+++ resolved
@@ -41,12 +41,8 @@
 			Models = new ModelsEndpoint(this);
 			Files = new FilesEndpoint(this);
 			Embeddings = new EmbeddingEndpoint(this);
-<<<<<<< HEAD
 			Moderation = new ModerationEndpoint(this);
-=======
-			Moderations = new ModerationEndpoint(this);
 			ImageGenerations = new ImageGenerationEndpoint(this);
->>>>>>> c3d33032
 		}
 
 		/// <summary>
